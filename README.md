# netgraph

[![Downloads](https://pepy.tech/badge/netgraph)](https://pepy.tech/project/netgraph)

Netgraph is a python library for creating publication quality plots of networks.
Netgraph is compatible with a variety of network data formats, including `networkx` and `igraph` `Graph` objects.


## Installation

Install the current release of `netgraph` with:

``` shell
pip install netgraph
```


## Documentation

The documentation of the full API, as well as numerous code examples can be found on [ReadTheDocs](https://netgraph.readthedocs.io/en/latest/index.html).


## Quickstart

``` python
import matplotlib.pyplot as plt
from netgraph import Graph, InteractiveGraph, EditableGraph

# Several graph formats are supported:

# 1) edge lists
graph_data = [(0, 1), (1, 2), (2, 0)]

# 2) edge list with weights
graph_data = [(0, 1, 0.2), (1, 2, -0.4), (2, 0, 0.7)]

# 3) full rank matrices
import numpy
graph_data = np.random.rand(10, 10)

# 4) networkx Graph and DiGraph objects (MultiGraph objects are not supported, yet)
import networkx
graph_data = networkx.karate_club_graph()

# 5) igraph.Graph objects
import igraph
graph_data = igraph.Graph.Famous('Zachary')

# 6) graph_tool.Graph objects
import graph_tool.collection
graph_data = graph_tool.collection.data["karate"]

# Create a non-interactive plot:
Graph(graph_data)
plt.show()

# Create an interactive plot, in which the nodes can be re-positioned with the mouse.
# NOTE: you must retain a reference to the plot instance!
# Otherwise, the plot instance will be garbage collected after the initial draw
# and you won't be able to move the plot elements around.
# For related reasons, if you are using PyCharm, you have to execute the code in
# a console (Alt+Shift+E).
plot_instance = InteractiveGraph(graph_data)
plt.show()

# Create an editable plot, which is an interactive plot with the additions
# that nodes and edges can be inserted or deleted, and labels and annotations
# can be created, edited, or deleted as well.
plot_instance = EditableGraph(graph_data)
plt.show()

# Netgraph uses matplotlib for creating the visualisation.
# Node and edge artistis are derived from `matplotlib.patches.PathPatch`.
# Node and edge labels are `matplotlib.text.Text` instances.
# Standard matplotlib syntax applies.
fig, ax = plt.subplots(figsize=(5,4))
plot_instance = Graph([(0, 1)], node_labels=True, edge_labels=True, ax=ax)
plot_instance.node_artists[0].set_alpha(0.2)
plot_instance.edge_artists[(0, 1)].set_facecolor('red')
plot_instance.edge_label_artists[(0, 1)].set_style('italic')
plot_instance.node_label_artists[1].set_size(10)
ax.set_title("This is my fancy title.")
ax.set_facecolor('honeydew') # change background color
fig.canvas.draw() # force redraw to display changes
fig.savefig('test.pdf', dpi=300)
plt.show()

# Read the documentation for a full list of available arguments:
help(Graph)
help(InteractiveGraph)
help(EditableGraph)
```


## Reasons why you might want to use netgraph


### Better layouts

![Example visualisations](./figures/gallery_portrait.png)


### Interactivity

Algorithmically finding a visually pleasing graph layout is hard.
This is demonstrated by the plethora of different algorithms in use
(if graph layout was a solved problem, there would only be one
algorithm). To ameliorate this problem, this module contains an
`InteractiveGraph` class, which allows node positions to be tweaked
with the mouse after an initial draw.

- Individual nodes and edges can be selected using the left-click.
- Multiple nodes and or edges can be selected by holding `control`
  while clicking, or by using the rectangle/window selector.
- Selected plot elements can be dragged around by holding left-click
  on a selected artist.

![Demo of selecting, dragging, and hovering](https://media.giphy.com/media/yEysQUUTndLT6mI9cN/giphy.gif)


``` python
import matplotlib.pyplot as plt
import networkx as nx
from netgraph import InteractiveGraph

g = nx.house_x_graph()

edge_color = dict()
for ii, edge in enumerate(g.edges):
    edge_color[edge] = 'tab:gray' if ii%2 else 'tab:orange'

node_color = dict()
for node in g.nodes:
    node_color[node] = 'tab:red' if node%2 else 'tab:blue'

plot_instance = InteractiveGraph(
    g, node_size=5, node_color=node_color,
    node_labels=True, node_label_offset=0.1, node_label_fontdict=dict(size=20),
    edge_color=edge_color, edge_width=2,
    arrows=True, ax=ax)

plt.show()
```

There is also some experimental support for editing the graph
elements interactively using the `EditableGraph` class.

- Pressing `insert` or `+` will add a new node to the graph.
- Double clicking on two nodes successively will create an edge between them.
- Pressing `delete` or `-` will remove selected nodes and edges.
- Pressing `@` will reverse the direction of selected edges.

When adding a new node, the properties of the last selected node will
be used to style the node artist. Ditto for edges. If no node or edge
has been previously selected, the first created node or edge artist
will be used.

![Demo of interactive editing](https://media.giphy.com/media/TyiS2Pl1z9CFqYMYe7/giphy.gif)

Finally, elements of the graph can be labeled and annotated. Labels
remain always visible, whereas annotations can be toggled on and off by
clicking on the corresponding node or edge.

- To create or edit a node or edge label, select the node (or edge)
  artist, press the `enter` key, and type.
- To create or edit an annotation, select the node (or edge) artist,
  press `alt + enter`, and type.
- Terminate either action by pressing `enter` or `alt + enter` a
  second time.

![Demo of interactive labeling](https://media.giphy.com/media/OofBM1xtwfSpK7DPSU/giphy.gif)

``` python
import matplotlib.pyplot as plt
import networkx as nx
from netgraph import EditableGraph

g = nx.house_x_graph()

edge_color = dict()
for ii, (source, target) in enumerate(g.edges):
    edge_color[(source, target)] = 'tab:gray' if ii%2 else 'tab:orange'

node_color = dict()
for node in g.nodes:
    node_color[node] = 'tab:red' if node%2 else 'tab:blue'

annotations = {
    4 : 'This is the representation of a node.',
    (0, 1) : dict(s='This is not a node.', color='red')
}


fig, ax = plt.subplots(figsize=(10, 10))

plot_instance = EditableGraph(
    g, node_color=node_color, node_size=5,
    node_labels=True, node_label_offset=0.1, node_label_fontdict=dict(size=20),
    edge_color=edge_color, edge_width=2,
    annotations=annotations, annotation_fontdict = dict(color='blue', fontsize=15),
    arrows=True, ax=ax)

plt.show()
```

### Fine control over plot elements

High quality figures require fine control over plot elements.
To that end, all node artist and edge artist properties can be specified in three ways:

1. Using a single scalar or string that will be applied to all artists.

``` python
import matplotlib.pyplot as plt
from netgraph import Graph

edges = [(0, 1), (1, 1)]
Graph(edges, node_color='red', node_size=4.)
plt.show()
```

2. Using a dictionary mapping individual nodes or individual edges to a property:

``` python
import matplotlib.pyplot as plt
from netgraph import Graph

Graph([(0, 1), (1, 2), (2, 0)],
      edge_color={(0, 1) : 'g', (1, 2) : 'lightblue', (2, 0) : np.array([1, 0, 0])},
      node_size={0 : 20, 1 : 4.2, 2 : np.pi},
)
plt.show()
```

3. By directly manipulating the node and edge artists (which are derived from matplotlib PathPatch artists):

``` python
import matplotlib.pyplot as plt; plt.ion()
from netgraph import Graph

fig, ax = plt.subplots()
g = Graph([(0, 1), (1, 2), (2, 0)], ax=ax)

# make some changes
g.edge_artists[(0, 1)].set_facecolor('red')
g.edge_artists[(1, 2)].set_facecolor('lightblue')

# force redraw to display changes
fig.canvas.draw()
```

Similarly, node and edge labels are just matplotlib text objects.
Their properties can also be specified using a single value that is applied to all of them:

``` python
import matplotlib.pyplot as plt
from netgraph import Graph

Graph([(0, 1)],
    node_size=20,
    node_labels={0 : 'Lorem', 1 : 'ipsum'},
    node_label_fontdict=dict(size=18, fontfamily='Arial', fontweight='bold'),
    edge_labels={(0, 1) : 'dolor sit'},
    # blue bounding box with red edge:
    edge_label_fontdict=dict(bbox=dict(boxstyle='round',
                                       ec=(1.0, 0.0, 0.0),
                                       fc=(0.5, 0.5, 1.0))),
)
plt.show()
```

Alternatively, their properties can be manipulated individually after an initial draw:

``` python
import matplotlib.pyplot as plt
from netgraph import Graph

fig, ax = plt.subplots()
g = Graph([(0, 1)],
    node_size=20,
    node_labels={0 : 'Lorem', 1 : 'ipsum'},
    edge_labels={(0, 1) : 'dolor sit'},
    ax=ax
)

# make some changes
g.node_label_artists[1].set_color('hotpink')
g.edge_label_artists[(0, 1)].set_style('italic')

# force redraw to display changes
fig.canvas.draw()
plt.show()
```

For a full list of available arguments, please consult the docstrings
of the `Graph` or `InteractiveGraph` class:

```python
from netgraph import Graph; help(Graph)
```

## Recent changes

<<<<<<< HEAD
=======
- 4.12.0 Implemented the geometric node layout, which infers node positions from given edge lengths.
>>>>>>> 7e42c446
- 4.11.8 Plotting of graphs with a single node is now actually supported. Thanks @Alexander-Wilms.
- 4.11.7 Removed instances of (deprecated) np.float / np.int types (issue #58).
- 4.11.6 Added documentation on hyperlinks (issue #56).
- 4.11.5 Resolved a SyntaxWarning.
- 4.11.4 Fixed a bug that occurred when using edge annotations.
- 4.11.3 Cleaned build directory and removed several outdated files.
- 4.11.2 Fixed a bug that prevented changing the axis background colour.
- 4.11.1 Resolved warnings during build process.
- 4.11.0 Switched from setup.py based installation to pyproject.toml/wheels.
- 4.10.4 Added support for custom graph classes that inherit from networkx/igraph/graph-tool base Graph classes (issue #53).
- 4.10.3 Improved the error message for incomplete iterable arguments (issue #55).
- 4.10.2 Fixed issue #48 (again, sorry).
- 4.10.1 Implemented flag that controls bundling of parallel edges in the curved edge layout (`bundle_parallel_edges`).
- 4.10.0 Implemented grid-mode for the InteractiveGraph class to facilitate alignment of nodes (toggle with 'g').
- 4.9.7 Fixed a bug introduced in version 4.9.5 in the computation of repulsive forces in the spring layout (i.e. the default layout).
- 4.9.6 Fixed issue #51, which occurred in the community node layout if a node had no connections to other nodes in its community.
- 4.9.5 Improved the routine that reduces node overlaps in the spring and community node layouts.
- 4.9.4 Fixed a bug that occurred in get_curved_edges if the k parameter was not set explicitly.
- 4.9.3 Improved placement of nodes in instances where all nodes are aligned within any one dimension.
- 4.9.2 Fixed an issue that occurred when using the dot node layout for a graphs with multiple components.
- 4.9.1 Fixed issue #48, which occurred when computing a curved edge layout for graphs with multiple components. Also improved edge routing slightly.
- 4.9.0 Implemented a layered and a shell layout for multi-partite graphs.
- 4.8.2 Fixed issue #45, which prevented a warning to be raised when trying to plot networkx.MultiGraph instances.
- 4.8.1 Fixed issue #44, that occurred if a single node was plotted with the Sugiyama layout (thanks @wilkeber).
- 4.8.0 Refined community node layout. Communities are rotated w.r.t. each other to reduce the length of edges between them.
- 4.7.1 Fixed issue #41, which occurred when computing the community layout for communities without within-community edges.
- 4.7.0 Implemented a radial tree node layout.
- 4.6.0 Support drawing of graph_tool.Graph objects.
- 4.5.0 Support custom mappings for mouse-over highlight events (issue #39).
- 4.4.1 Corrected imports for testing _arcdiagram.py.
- 4.4.0 Added bipartite node layouts.
- 4.3.0 Added the ArcDiagram class and interactive/editable variants.
- 4.2.4 Plotting of graphs with a single node is now supported.
- 4.2.3 Fixed a bug that occurred when using the community layout with at least one community containing a single node.
- 4.2.2 Fixed a bug that occurred every time an InteractiveGraph was initialised without tabular annotations.
- 4.2.1 Added online documentation.

## Help, I don't know how to do ...!

Please raise an issue. Include any relevant code and data in a
[minimal, reproducible
example](https://stackoverflow.com/help/minimal-reproducible-example).
If applicable, make a sketch of the desired result with pen and paper,
take a picture, and append it to the issue.

Bug reports are, of course, always welcome. Please make sure to
include the full error trace.

If you submit a pull request that fixes a bug or implements a
cool feature, I will probably worship the ground you walk on for the
rest of the week. Probably.

Finally, if you do email me, please be very patient. I rarely check
the email account linked to my open source code, so I probably will
not see your emails for several weeks, potentially longer. Also, I have a
job that I love and that pays my bills, and thus takes priority. That
being said, the blue little notification dot on github is surprisingly
effective at getting my attention. So please just raise an issue.<|MERGE_RESOLUTION|>--- conflicted
+++ resolved
@@ -301,10 +301,7 @@
 
 ## Recent changes
 
-<<<<<<< HEAD
-=======
 - 4.12.0 Implemented the geometric node layout, which infers node positions from given edge lengths.
->>>>>>> 7e42c446
 - 4.11.8 Plotting of graphs with a single node is now actually supported. Thanks @Alexander-Wilms.
 - 4.11.7 Removed instances of (deprecated) np.float / np.int types (issue #58).
 - 4.11.6 Added documentation on hyperlinks (issue #56).
