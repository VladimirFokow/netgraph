# netgraph

[![Downloads](https://pepy.tech/badge/netgraph)](https://pepy.tech/project/netgraph)

Netgraph is a python library for creating publication quality plots of networks.
Netgraph is compatible with a variety of network data formats, including `networkx` and `igraph` `Graph` objects.


## Installation

Install the current release of `netgraph` with:

``` shell
pip install netgraph
```


## Documentation

The documentation of the full API, as well as numerous code examples can be found on [ReadTheDocs](https://netgraph.readthedocs.io/en/latest/index.html).


## Quickstart

``` python
import matplotlib.pyplot as plt
from netgraph import Graph, InteractiveGraph, EditableGraph

# Several graph formats are supported:

# 1) edge lists
graph_data = [(0, 1), (1, 2), (2, 0)]

# 2) edge list with weights
graph_data = [(0, 1, 0.2), (1, 2, -0.4), (2, 0, 0.7)]

# 3) full rank matrices
import numpy
graph_data = np.random.rand(10, 10)

# 4) networkx Graph and DiGraph objects (MultiGraph objects are not supported, yet)
import networkx
graph_data = networkx.karate_club_graph()

# 5) igraph.Graph objects
import igraph
graph_data = igraph.Graph.Famous('Zachary')

# 6) graph_tool.Graph objects
import graph_tool.collection
graph_data = graph_tool.collection.data["karate"]

# Create a non-interactive plot:
Graph(graph_data)
plt.show()

# Create an interactive plot, in which the nodes can be re-positioned with the mouse.
# NOTE: you must retain a reference to the plot instance!
# Otherwise, the plot instance will be garbage collected after the initial draw
# and you won't be able to move the plot elements around.
# For related reasons, if you are using PyCharm, you have to execute the code in
# a console (Alt+Shift+E).
plot_instance = InteractiveGraph(graph_data)
plt.show()

# Create an editable plot, which is an interactive plot with the additions
# that nodes and edges can be inserted or deleted, and labels and annotations
# can be created, edited, or deleted as well.
plot_instance = EditableGraph(graph_data)
plt.show()

# Netgraph uses matplotlib for creating the visualisation.
# Node and edge artistis are derived from `matplotlib.patches.PathPatch`.
# Node and edge labels are `matplotlib.text.Text` instances.
# Standard matplotlib syntax applies.
fig, ax = plt.subplots(figsize=(5,4))
plot_instance = Graph([(0, 1)], node_labels=True, edge_labels=True, ax=ax)
plot_instance.node_artists[0].set_alpha(0.2)
plot_instance.edge_artists[(0, 1)].set_facecolor('red')
plot_instance.edge_label_artists[(0, 1)].set_style('italic')
plot_instance.node_label_artists[1].set_size(10)
ax.set_title("This is my fancy title.")
ax.set_facecolor('honeydew') # change background color
fig.canvas.draw() # force redraw to display changes
fig.savefig('test.pdf', dpi=300)
plt.show()

# Read the documentation for a full list of available arguments:
help(Graph)
help(InteractiveGraph)
help(EditableGraph)
```


## Reasons why you might want to use netgraph


### Better layouts

![Example visualisations](./figures/gallery_portrait.png)


### Interactivity

Algorithmically finding a visually pleasing graph layout is hard.
This is demonstrated by the plethora of different algorithms in use
(if graph layout was a solved problem, there would only be one
algorithm). To ameliorate this problem, this module contains an
`InteractiveGraph` class, which allows node positions to be tweaked
with the mouse after an initial draw.

- Individual nodes and edges can be selected using the left-click.
- Multiple nodes and or edges can be selected by holding `control`
  while clicking, or by using the rectangle/window selector.
- Selected plot elements can be dragged around by holding left-click
  on a selected artist.

![Demo of selecting, dragging, and hovering](https://media.giphy.com/media/yEysQUUTndLT6mI9cN/giphy.gif)


``` python
import matplotlib.pyplot as plt
import networkx as nx
from netgraph import InteractiveGraph

g = nx.house_x_graph()

edge_color = dict()
for ii, edge in enumerate(g.edges):
    edge_color[edge] = 'tab:gray' if ii%2 else 'tab:orange'

node_color = dict()
for node in g.nodes:
    node_color[node] = 'tab:red' if node%2 else 'tab:blue'

plot_instance = InteractiveGraph(
    g, node_size=5, node_color=node_color,
    node_labels=True, node_label_offset=0.1, node_label_fontdict=dict(size=20),
    edge_color=edge_color, edge_width=2,
    arrows=True, ax=ax)

plt.show()
```

There is also some experimental support for editing the graph
elements interactively using the `EditableGraph` class.

- Pressing `insert` or `+` will add a new node to the graph.
- Double clicking on two nodes successively will create an edge between them.
- Pressing `delete` or `-` will remove selected nodes and edges.
- Pressing `@` will reverse the direction of selected edges.

When adding a new node, the properties of the last selected node will
be used to style the node artist. Ditto for edges. If no node or edge
has been previously selected, the first created node or edge artist
will be used.

![Demo of interactive editing](https://media.giphy.com/media/TyiS2Pl1z9CFqYMYe7/giphy.gif)

Finally, elements of the graph can be labeled and annotated. Labels
remain always visible, whereas annotations can be toggled on and off by
clicking on the corresponding node or edge.

- To create or edit a node or edge label, select the node (or edge)
  artist, press the `enter` key, and type.
- To create or edit an annotation, select the node (or edge) artist,
  press `alt + enter`, and type.
- Terminate either action by pressing `enter` or `alt + enter` a
  second time.

![Demo of interactive labeling](https://media.giphy.com/media/OofBM1xtwfSpK7DPSU/giphy.gif)

``` python
import matplotlib.pyplot as plt
import networkx as nx
from netgraph import EditableGraph

g = nx.house_x_graph()

edge_color = dict()
for ii, (source, target) in enumerate(g.edges):
    edge_color[(source, target)] = 'tab:gray' if ii%2 else 'tab:orange'

node_color = dict()
for node in g.nodes:
    node_color[node] = 'tab:red' if node%2 else 'tab:blue'

annotations = {
    4 : 'This is the representation of a node.',
    (0, 1) : dict(s='This is not a node.', color='red')
}


fig, ax = plt.subplots(figsize=(10, 10))

plot_instance = EditableGraph(
    g, node_color=node_color, node_size=5,
    node_labels=True, node_label_offset=0.1, node_label_fontdict=dict(size=20),
    edge_color=edge_color, edge_width=2,
    annotations=annotations, annotation_fontdict = dict(color='blue', fontsize=15),
    arrows=True, ax=ax)

plt.show()
```

### Fine control over plot elements

High quality figures require fine control over plot elements.
To that end, all node artist and edge artist properties can be specified in three ways:

1. Using a single scalar or string that will be applied to all artists.

``` python
import matplotlib.pyplot as plt
from netgraph import Graph

edges = [(0, 1), (1, 1)]
Graph(edges, node_color='red', node_size=4.)
plt.show()
```

2. Using a dictionary mapping individual nodes or individual edges to a property:

``` python
import matplotlib.pyplot as plt
from netgraph import Graph

Graph([(0, 1), (1, 2), (2, 0)],
      edge_color={(0, 1) : 'g', (1, 2) : 'lightblue', (2, 0) : np.array([1, 0, 0])},
      node_size={0 : 20, 1 : 4.2, 2 : np.pi},
)
plt.show()
```

3. By directly manipulating the node and edge artists (which are derived from matplotlib PathPatch artists):

``` python
import matplotlib.pyplot as plt; plt.ion()
from netgraph import Graph

fig, ax = plt.subplots()
g = Graph([(0, 1), (1, 2), (2, 0)], ax=ax)

# make some changes
g.edge_artists[(0, 1)].set_facecolor('red')
g.edge_artists[(1, 2)].set_facecolor('lightblue')

# force redraw to display changes
fig.canvas.draw()
```

Similarly, node and edge labels are just matplotlib text objects.
Their properties can also be specified using a single value that is applied to all of them:

``` python
import matplotlib.pyplot as plt
from netgraph import Graph

Graph([(0, 1)],
    node_size=20,
    node_labels={0 : 'Lorem', 1 : 'ipsum'},
    node_label_fontdict=dict(size=18, fontfamily='Arial', fontweight='bold'),
    edge_labels={(0, 1) : 'dolor sit'},
    # blue bounding box with red edge:
    edge_label_fontdict=dict(bbox=dict(boxstyle='round',
                                       ec=(1.0, 0.0, 0.0),
                                       fc=(0.5, 0.5, 1.0))),
)
plt.show()
```

Alternatively, their properties can be manipulated individually after an initial draw:

``` python
import matplotlib.pyplot as plt
from netgraph import Graph

fig, ax = plt.subplots()
g = Graph([(0, 1)],
    node_size=20,
    node_labels={0 : 'Lorem', 1 : 'ipsum'},
    edge_labels={(0, 1) : 'dolor sit'},
    ax=ax
)

# make some changes
g.node_label_artists[1].set_color('hotpink')
g.edge_label_artists[(0, 1)].set_style('italic')

# force redraw to display changes
fig.canvas.draw()
plt.show()
```

For a full list of available arguments, please consult the docstrings
of the `Graph` or `InteractiveGraph` class:

```python
from netgraph import Graph; help(Graph)
```

## Recent changes

<<<<<<< HEAD
- 4.12.1 Fixed a bug/deprecation issue that occurred with new versions of matplotlib if an axis was provided (thanks @speedsmith!).
=======
- 4.12.3 Turned off clipping of self-loop paths.
- 4.12.2 Bugfix: stopped overwriting `step` parameter in `get_community_layout`.
- 4.12.1 Improved node positions rescaling for some layouts & standardised node position padding across all layouts.
>>>>>>> 0941a228
- 4.12.0 Implemented the geometric node layout, which infers node positions from given edge lengths.
- 4.11.8 Plotting of graphs with a single node is now actually supported. Thanks @Alexander-Wilms.
- 4.11.7 Removed instances of (deprecated) np.float / np.int types (issue #58).
- 4.11.6 Added documentation on hyperlinks (issue #56).
- 4.11.5 Resolved a SyntaxWarning.
- 4.11.4 Fixed a bug that occurred when using edge annotations.
- 4.11.3 Cleaned build directory and removed several outdated files.
- 4.11.2 Fixed a bug that prevented changing the axis background colour.
- 4.11.1 Resolved warnings during build process.
- 4.11.0 Switched from setup.py based installation to pyproject.toml/wheels.
- 4.10.4 Added support for custom graph classes that inherit from networkx/igraph/graph-tool base Graph classes (issue #53).
- 4.10.3 Improved the error message for incomplete iterable arguments (issue #55).
- 4.10.2 Fixed issue #48 (again, sorry).
- 4.10.1 Implemented flag that controls bundling of parallel edges in the curved edge layout (`bundle_parallel_edges`).
- 4.10.0 Implemented grid-mode for the InteractiveGraph class to facilitate alignment of nodes (toggle with 'g').
- 4.9.7 Fixed a bug introduced in version 4.9.5 in the computation of repulsive forces in the spring layout (i.e. the default layout).
- 4.9.6 Fixed issue #51, which occurred in the community node layout if a node had no connections to other nodes in its community.
- 4.9.5 Improved the routine that reduces node overlaps in the spring and community node layouts.
- 4.9.4 Fixed a bug that occurred in get_curved_edges if the k parameter was not set explicitly.
- 4.9.3 Improved placement of nodes in instances where all nodes are aligned within any one dimension.
- 4.9.2 Fixed an issue that occurred when using the dot node layout for a graphs with multiple components.
- 4.9.1 Fixed issue #48, which occurred when computing a curved edge layout for graphs with multiple components. Also improved edge routing slightly.
- 4.9.0 Implemented a layered and a shell layout for multi-partite graphs.
- 4.8.2 Fixed issue #45, which prevented a warning to be raised when trying to plot networkx.MultiGraph instances.
- 4.8.1 Fixed issue #44, that occurred if a single node was plotted with the Sugiyama layout (thanks @wilkeber).
- 4.8.0 Refined community node layout. Communities are rotated w.r.t. each other to reduce the length of edges between them.
- 4.7.1 Fixed issue #41, which occurred when computing the community layout for communities without within-community edges.
- 4.7.0 Implemented a radial tree node layout.
- 4.6.0 Support drawing of graph_tool.Graph objects.
- 4.5.0 Support custom mappings for mouse-over highlight events (issue #39).
- 4.4.1 Corrected imports for testing _arcdiagram.py.
- 4.4.0 Added bipartite node layouts.
- 4.3.0 Added the ArcDiagram class and interactive/editable variants.
- 4.2.4 Plotting of graphs with a single node is now supported.
- 4.2.3 Fixed a bug that occurred when using the community layout with at least one community containing a single node.
- 4.2.2 Fixed a bug that occurred every time an InteractiveGraph was initialised without tabular annotations.
- 4.2.1 Added online documentation.

## Help, I don't know how to do ...!

Please raise an issue. Include any relevant code and data in a
[minimal, reproducible
example](https://stackoverflow.com/help/minimal-reproducible-example).
If applicable, make a sketch of the desired result with pen and paper,
take a picture, and append it to the issue.

Bug reports are, of course, always welcome. Please make sure to
include the full error trace.

If you submit a pull request that fixes a bug or implements a
cool feature, I will probably worship the ground you walk on for the
rest of the week. Probably.

Finally, if you do email me, please be very patient. I rarely check
the email account linked to my open source code, so I probably will
not see your emails for several weeks, potentially longer. Also, I have a
job that I love and that pays my bills, and thus takes priority. That
being said, the blue little notification dot on github is surprisingly
effective at getting my attention. So please just raise an issue.<|MERGE_RESOLUTION|>--- conflicted
+++ resolved
@@ -301,13 +301,10 @@
 
 ## Recent changes
 
-<<<<<<< HEAD
+- 4.12.4 Turned off clipping of self-loop paths.
+- 4.12.3 Bugfix: stopped overwriting `step` parameter in `get_community_layout`.
+- 4.12.2 Improved node positions rescaling for some layouts & standardised node position padding across all layouts.
 - 4.12.1 Fixed a bug/deprecation issue that occurred with new versions of matplotlib if an axis was provided (thanks @speedsmith!).
-=======
-- 4.12.3 Turned off clipping of self-loop paths.
-- 4.12.2 Bugfix: stopped overwriting `step` parameter in `get_community_layout`.
-- 4.12.1 Improved node positions rescaling for some layouts & standardised node position padding across all layouts.
->>>>>>> 0941a228
 - 4.12.0 Implemented the geometric node layout, which infers node positions from given edge lengths.
 - 4.11.8 Plotting of graphs with a single node is now actually supported. Thanks @Alexander-Wilms.
 - 4.11.7 Removed instances of (deprecated) np.float / np.int types (issue #58).
